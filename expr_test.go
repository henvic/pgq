package squirrel

import (
	"database/sql"
	"testing"

	"github.com/stretchr/testify/assert"
)

func TestEqToSql(t *testing.T) {
	b := Eq{"id": 1}
	sql, args, err := b.ToSql()
	assert.NoError(t, err)

	expectedSql := "id = ?"
	assert.Equal(t, expectedSql, sql)

	expectedArgs := []interface{}{1}
	assert.Equal(t, expectedArgs, args)
}

func TestEqEmptyToSql(t *testing.T) {
	sql, args, err := Eq{}.ToSql()
	assert.NoError(t, err)
	
	expectedSql := "(1=1)"
	assert.Equal(t, expectedSql, sql)
	assert.Empty(t, args)
}

func TestEqInToSql(t *testing.T) {
	b := Eq{"id": []int{1, 2, 3}}
	sql, args, err := b.ToSql()
	assert.NoError(t, err)

	expectedSql := "id IN (?,?,?)"
	assert.Equal(t, expectedSql, sql)

	expectedArgs := []interface{}{1, 2, 3}
	assert.Equal(t, expectedArgs, args)
}

func TestNotEqToSql(t *testing.T) {
	b := NotEq{"id": 1}
	sql, args, err := b.ToSql()
	assert.NoError(t, err)

	expectedSql := "id <> ?"
	assert.Equal(t, expectedSql, sql)

	expectedArgs := []interface{}{1}
	assert.Equal(t, expectedArgs, args)
}

func TestEqNotInToSql(t *testing.T) {
	b := NotEq{"id": []int{1, 2, 3}}
	sql, args, err := b.ToSql()
	assert.NoError(t, err)

	expectedSql := "id NOT IN (?,?,?)"
	assert.Equal(t, expectedSql, sql)

	expectedArgs := []interface{}{1, 2, 3}
	assert.Equal(t, expectedArgs, args)
}

func TestEqInEmptyToSql(t *testing.T) {
	b := Eq{"id": []int{}}
	sql, args, err := b.ToSql()
	assert.NoError(t, err)

	expectedSql := "(1=0)"
	assert.Equal(t, expectedSql, sql)

	expectedArgs := []interface{}{}
	assert.Equal(t, expectedArgs, args)
}

func TestNotEqInEmptyToSql(t *testing.T) {
	b := NotEq{"id": []int{}}
	sql, args, err := b.ToSql()
	assert.NoError(t, err)

	expectedSql := "(1=1)"
	assert.Equal(t, expectedSql, sql)

	expectedArgs := []interface{}{}
	assert.Equal(t, expectedArgs, args)
}

func TestEqBytesToSql(t *testing.T) {
	b := Eq{"id": []byte("test")}
	sql, args, err := b.ToSql()
	assert.NoError(t, err)

	expectedSql := "id = ?"
	assert.Equal(t, expectedSql, sql)

	expectedArgs := []interface{}{[]byte("test")}
	assert.Equal(t, expectedArgs, args)
}

func TestLtToSql(t *testing.T) {
	b := Lt{"id": 1}
	sql, args, err := b.ToSql()
	assert.NoError(t, err)

	expectedSql := "id < ?"
	assert.Equal(t, expectedSql, sql)

	expectedArgs := []interface{}{1}
	assert.Equal(t, expectedArgs, args)
}

func TestLtOrEqToSql(t *testing.T) {
	b := LtOrEq{"id": 1}
	sql, args, err := b.ToSql()
	assert.NoError(t, err)

	expectedSql := "id <= ?"
	assert.Equal(t, expectedSql, sql)

	expectedArgs := []interface{}{1}
	assert.Equal(t, expectedArgs, args)
}

func TestGtToSql(t *testing.T) {
	b := Gt{"id": 1}
	sql, args, err := b.ToSql()
	assert.NoError(t, err)

	expectedSql := "id > ?"
	assert.Equal(t, expectedSql, sql)

	expectedArgs := []interface{}{1}
	assert.Equal(t, expectedArgs, args)
}

func TestGtOrEqToSql(t *testing.T) {
	b := GtOrEq{"id": 1}
	sql, args, err := b.ToSql()
	assert.NoError(t, err)

	expectedSql := "id >= ?"
	assert.Equal(t, expectedSql, sql)

	expectedArgs := []interface{}{1}
	assert.Equal(t, expectedArgs, args)
}

func TestExprNilToSql(t *testing.T) {
	var b Sqlizer
	b = NotEq{"name": nil}
	sql, args, err := b.ToSql()
	assert.NoError(t, err)
	assert.Empty(t, args)

	expectedSql := "name IS NOT NULL"
	assert.Equal(t, expectedSql, sql)

	b = Eq{"name": nil}
	sql, args, err = b.ToSql()
	assert.NoError(t, err)
	assert.Empty(t, args)

	expectedSql = "name IS NULL"
	assert.Equal(t, expectedSql, sql)
}

func TestNullTypeString(t *testing.T) {
	var b Sqlizer
	var name sql.NullString

	b = Eq{"name": name}
	sql, args, err := b.ToSql()

	assert.NoError(t, err)
	assert.Empty(t, args)
	assert.Equal(t, "name IS NULL", sql)

	name.Scan("Name")
	b = Eq{"name": name}
	sql, args, err = b.ToSql()

	assert.NoError(t, err)
	assert.Equal(t, []interface{}{"Name"}, args)
	assert.Equal(t, "name = ?", sql)
}

func TestNullTypeInt64(t *testing.T) {
	var userID sql.NullInt64
	userID.Scan(nil)
	b := Eq{"user_id": userID}
	sql, args, err := b.ToSql()

	assert.NoError(t, err)
	assert.Empty(t, args)
	assert.Equal(t, "user_id IS NULL", sql)

	userID.Scan(int64(10))
	b = Eq{"user_id": userID}
	sql, args, err = b.ToSql()

	assert.NoError(t, err)
	assert.Equal(t, []interface{}{int64(10)}, args)
	assert.Equal(t, "user_id = ?", sql)
}

func TestNilPointer(t *testing.T) {
	var name *string = nil
	eq := Eq{"name": name}
	sql, args, err := eq.ToSql()

	assert.NoError(t, err)
	assert.Empty(t, args)
	assert.Equal(t, "name IS NULL", sql)

	neq := NotEq{"name": name}
	sql, args, err = neq.ToSql()

	assert.NoError(t, err)
	assert.Empty(t, args)
	assert.Equal(t, "name IS NOT NULL", sql)

	var ids *[]int = nil
	eq = Eq{"id": ids}
	sql, args, err = eq.ToSql()
	assert.NoError(t, err)
	assert.Empty(t, args)
	assert.Equal(t, "id IS NULL", sql)

	neq = NotEq{"id": ids}
	sql, args, err = neq.ToSql()
	assert.NoError(t, err)
	assert.Empty(t, args)
	assert.Equal(t, "id IS NOT NULL", sql)

	var ida *[3]int = nil
	eq = Eq{"id": ida}
	sql, args, err = eq.ToSql()
	assert.NoError(t, err)
	assert.Empty(t, args)
	assert.Equal(t, "id IS NULL", sql)

	neq = NotEq{"id": ida}
	sql, args, err = neq.ToSql()
	assert.NoError(t, err)
	assert.Empty(t, args)
	assert.Equal(t, "id IS NOT NULL", sql)

}

func TestNotNilPointer(t *testing.T) {
	c := "Name"
	name := &c
	eq := Eq{"name": name}
	sql, args, err := eq.ToSql()

	assert.NoError(t, err)
	assert.Equal(t, []interface{}{"Name"}, args)
	assert.Equal(t, "name = ?", sql)

	neq := NotEq{"name": name}
	sql, args, err = neq.ToSql()

	assert.NoError(t, err)
	assert.Equal(t, []interface{}{"Name"}, args)
	assert.Equal(t, "name <> ?", sql)

	s := []int{1, 2, 3}
	ids := &s
	eq = Eq{"id": ids}
	sql, args, err = eq.ToSql()
	assert.NoError(t, err)
	assert.Equal(t, []interface{}{1, 2, 3}, args)
	assert.Equal(t, "id IN (?,?,?)", sql)

	neq = NotEq{"id": ids}
	sql, args, err = neq.ToSql()
	assert.NoError(t, err)
	assert.Equal(t, []interface{}{1, 2, 3}, args)
	assert.Equal(t, "id NOT IN (?,?,?)", sql)

	a := [3]int{1, 2, 3}
	ida := &a
	eq = Eq{"id": ida}
	sql, args, err = eq.ToSql()
	assert.NoError(t, err)
	assert.Equal(t, []interface{}{1, 2, 3}, args)
	assert.Equal(t, "id IN (?,?,?)", sql)

	neq = NotEq{"id": ida}
	sql, args, err = neq.ToSql()
	assert.NoError(t, err)
	assert.Equal(t, []interface{}{1, 2, 3}, args)
	assert.Equal(t, "id NOT IN (?,?,?)", sql)
}

func TestEmptyAndToSql(t *testing.T) {
	sql, args, err := And{}.ToSql()
	assert.NoError(t, err)

	expectedSql := "(1=1)"
	assert.Equal(t, expectedSql, sql)

	expectedArgs := []interface{}{}
	assert.Equal(t, expectedArgs, args)
}

func TestEmptyOrToSql(t *testing.T) {
	sql, args, err := Or{}.ToSql()
	assert.NoError(t, err)

	expectedSql := "(1=0)"
	assert.Equal(t, expectedSql, sql)

	expectedArgs := []interface{}{}
	assert.Equal(t, expectedArgs, args)
}

<<<<<<< HEAD
func TestLikeToSql(t *testing.T) {
	b := Lk{"name": "%irrel"}
	sql, args, err := b.ToSql()
	assert.NoError(t, err)

	expectedSql := "name LIKE ?"
	assert.Equal(t, expectedSql, sql)

	expectedArgs := []interface{}{"%irrel"}
	assert.Equal(t, expectedArgs, args)
}

func TestNotLikeToSql(t *testing.T) {
	b := NotLk{"name": "%irrel"}
	sql, args, err := b.ToSql()
	assert.NoError(t, err)

	expectedSql := "name NOT LIKE ?"
	assert.Equal(t, expectedSql, sql)

	expectedArgs := []interface{}{"%irrel"}
=======
func TestSqlEqOrder(t *testing.T) {
	b := Eq{"a": 1, "b": 2, "c": 3}
	sql, args, err := b.ToSql()
	assert.NoError(t, err)

	expectedSql := "a = ? AND b = ? AND c = ?"
	assert.Equal(t, expectedSql, sql)

	expectedArgs := []interface{}{1, 2, 3}
	assert.Equal(t, expectedArgs, args)
}

func TestSqlLtOrder(t *testing.T) {
	b := Lt{"a": 1, "b": 2, "c": 3}
	sql, args, err := b.ToSql()
	assert.NoError(t, err)

	expectedSql := "a < ? AND b < ? AND c < ?"
	assert.Equal(t, expectedSql, sql)

	expectedArgs := []interface{}{1, 2, 3}
>>>>>>> 3b6e9e96
	assert.Equal(t, expectedArgs, args)
}<|MERGE_RESOLUTION|>--- conflicted
+++ resolved
@@ -318,7 +318,6 @@
 	assert.Equal(t, expectedArgs, args)
 }
 
-<<<<<<< HEAD
 func TestLikeToSql(t *testing.T) {
 	b := Lk{"name": "%irrel"}
 	sql, args, err := b.ToSql()
@@ -340,7 +339,9 @@
 	assert.Equal(t, expectedSql, sql)
 
 	expectedArgs := []interface{}{"%irrel"}
-=======
+	assert.Equal(t, expectedArgs, args)
+}
+
 func TestSqlEqOrder(t *testing.T) {
 	b := Eq{"a": 1, "b": 2, "c": 3}
 	sql, args, err := b.ToSql()
@@ -362,6 +363,5 @@
 	assert.Equal(t, expectedSql, sql)
 
 	expectedArgs := []interface{}{1, 2, 3}
->>>>>>> 3b6e9e96
 	assert.Equal(t, expectedArgs, args)
 }